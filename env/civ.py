--- conflicted
+++ resolved
@@ -199,18 +199,16 @@
             "invade_x": spaces.Discrete(map_size[1]),  # X coordinate to invade
             "invade_y": spaces.Discrete(map_size[0])   # Y coordinate to invade
         }) for agent in self.agents}
-<<<<<<< HEAD
+        
         self.disaster_frequency = disaster_frequency  # Probability of disaster per step
         self.disaster_radius = disaster_radius  # Radius of effect for disasters
         self.disaster_locations = []  # Track recent disaster locations for rendering
         self.disaster_fade_time = 10  # How many steps disaster effects remain visible
-=======
+
 
         self.aggression_factor = 1.0
         self.replenish_rate = 0.25
         self.disaster_frequency = 0.1   
-    
->>>>>>> 6c8cf308
     
     def observation_space(self, agent):
         return self.observation_spaces[agent]
